<<<<<<< HEAD
# cuStrings/nvStrings 0.8.0 (TBD)

## New Features

- PR #298 Added ngrams method to NVText
- PR #299 Added gather method for booleans array

## Improvements

- PR #302 Add junit test output for py.test

## Bug Fixes



# cuStrings/nvStrings 0.7.0 (13 May 2019)
=======
# cuStrings/nvStrings 0.7.0 (10 May 2019)
>>>>>>> 2718e0e6

Version jump from 0.3->0.7 is to align with other RAPIDS projects.

## New Features

- PR #295 Added nvtext.tokenize
- PR #281 Added get_info method to show data about strings
- PR #273 Added tokens_counts method to nvtext
- PR #265 Added is_empty method
- PR #260 Support for format-specified date-time to/from string conversion
- PR #195 Added IPC python bindings
- PR #204 Added stol/ltos and stod/dtos number converters
- PR #194 Added method to create strings from array of floats
- PR #193 Added IPC transfer methods to C++ interface
- PR #188 Rename rave to nvtext and publish in nvstrings package
- PR #180 Added edit-distance to rave module
- PR #176 Added match_strings to nvstrings
- PR #172 Added to/from boolean conversion methods
- PR #171 Added conversion to/from subset of ISO8601 format
- PR #230 Add ngrams function to nvtext module
- PR #285 Add build script for nightly docs
- PR #286 Add local build script to cuStrings


## Improvements

- PR #289 Improve regex perf for OR clauses
- PR #283 Check for empty fillchar in pad methods
- PR #278 Added insert method as alternative to slice_replace insert
- PR #268 Support negative slicing
- PR #264 Allow nvstrings parameter to fillna
- PR #256 Convert device-only custring_view to header-only
- PR #255 Removed unnecessary cudaDeviceSync calls
- PR #237 Removed internal util.h from include dir
- PR #216 Fixed build instructions and removed obsolete doc/build files
- PR #178 Added compute_statistics to C++ interface
- PR #173 Added flake8 checks to for /python files
- PR #167 Added doxygen to NVStrings.h and NVCategory.h
- PR #183 Align version to 0.7
- PR #192 Rework CMakeLists and separate RMM, update conda recipe and setup.py
- PR #181 Update python docstrings to numpydoc style
- PR #196 Include nvtext in python module setup
- PR #221 Create separate conda packages for libnvstrings and nvstrings
- PR #247 Release Python GIl while calling underlying C++ API from python
- PR #240 Initial suite of nvtext function Python unit tests
- PR #275 Add cudatoolkit conda dependency
- PR #291 Use latest release version in update-version CI script
- PR #267 Add a minimal suite of nvstrings and nvcategory pytests

## Bug Fixes

- PR #276 Fixed token_count counting empty string as token
- PR #269 Fixed exception on invalid parameter to edit_distance
- PR #261 Fixed doxygen formatting and updated to 0.7
- PR #248 Fixed docstring for index,rindex,find,rfind
- PR #245 Fixed backref to continue replacing
- PR #234 Added more type-checking to gather method
- PR #226 Added data pre-check to create_from_index
- PR #218 Parameter check corrected for pad methods
- PR #217 Corrected custring.cu method signatures
- PR #213 Fixing README link to Python API docs
- PR #211 Re-ordering 2 methods stops invalid-dev-fn when called from cudf
- PR #207 Fixed handling empty pattern in findall/count
- PR #202 Allow insert on start=stop in replace
- PR #201 Fixed some pad examples in nvstrings.py doc comments
- PR #186 Fixed memory error in booleans to strings method
- PR #235 Fix anaconda upload script for new conda recipe
- PR #239 Fix definitions of upload files for conda packages
- PR #241 Revert split package to individual recipes to avoid run_exports bug
- PR #274 Updated RPATH/RUNPATH setting to accommodate current install location


# cuStrings/nvStrings 0.3.0 (15 Mar 2019)

## New Features

- PR #148 Added fillna method to nvstrings
- PR #105 Added ip2int/int2ip method for converting IPv4 addresses to and from ints
- PR #99 Added nvstrings.itos (int to string) method to nvstrings
- PR #94 Support backreferences in regexes
- PR #81 Added copy to nvstrings
- PR #79 Added add_strings to nvstrings bindings
- PR #67 Adding merge_and_remap
- PR #65 Implement len() for nvstrings
- PR #46 Added htoi (hex to int) to nvstrings
- PR #42 Strip multiple chars
- PR #41 Added from_offsets method
- PR #23 Add [] operator to nvstrings
- PR #9 category merge python interface
- PR #1 Added nvcategory.merge_category
- PR #154 Default to CXX11_ABI=ON

## Improvements

- PR #163 Follow standard RAPIDS README format
- PR #152 Add CHANGELOG.md
- PR #145 Improve handling of whitespace in split
- PR #144 Allow -1 for gather() position values
- PR #141 Allow for null category values
- PR #137 Update gpuCI scripts
- PR #134 gather/and_remap
- PR #130 Add bind_cpointer to nvcategory, add own parameter
- PR #127 Splitup 6k-line source file
- PR #125 Added nullfirst param to sort/order
- PR #124 Split to return column of nulls if all values null
- PR #121 Added nulls param to itos
- PR #110 Rename split, rsplit, extract methods to match expected behavior
- PR #108 Return None for nulls when returning Python lists
- PR #106 Added set_null_bitmask method
- PR #102 Added gather method
- PR #101 Support both single instance, and lists in from_strings
- PR #100 Support empty string '' for na_rep for nvstrings.cat
- PR #92 Use global memory for long regexes
- PR #89 Added remove-unused-keys
- PR #88 Added get_value_bounds
- PR #86 Add gather handle for ndarray
- PR #84 Added accessor for c-pointers
- PR #75 return null-bitmask in create_offsets
- PR #71 Added null_count method
- PR #68 Add byte_count to nvstrings interface
- PR #62 add regex quantifier documentation
- PR #61 add quantifier support for regexes
- PR #60 add support for ndarray, buffer in getitem/gather
- PR #49 nvcategory update keys methods: add, remove, set
- PR #54 throw exception if enumerate is used on nvstrings instance
- PR #39 Rename sublist1 to gather
- PR #12, #13, #14, #136 RMM integration
- PR #2 Refactored Reclass

## Bug Fixes

- PR #151 Update conda build script to handle build changes
- PR #150 split-ws var init corrected
- PR #140 Fix null placement in from_strings
- PR #133 Corrected parameter types
- PR #126 Fixed memory leak
- PR #123 Fixed sort predicates for nulls
- PR #116 Consistent split nulls
- PR #91 Caller allocs for to_host
- PR #87 Gather throws exception if args out of range
- PR #85 Fix join with null-string issue
- PR #43 cat values are ints
- PR #38 Catbitmask
- PR #37 use iterator instead of at() in regex eval
- PR #31 Change NVCategory values type from unsigned to signed int32
- PR #11 handle unescaped end-brace edge-case
- PR #157 Fix Python not being found by CMake<|MERGE_RESOLUTION|>--- conflicted
+++ resolved
@@ -1,4 +1,3 @@
-<<<<<<< HEAD
 # cuStrings/nvStrings 0.8.0 (TBD)
 
 ## New Features
@@ -14,10 +13,7 @@
 
 
 
-# cuStrings/nvStrings 0.7.0 (13 May 2019)
-=======
 # cuStrings/nvStrings 0.7.0 (10 May 2019)
->>>>>>> 2718e0e6
 
 Version jump from 0.3->0.7 is to align with other RAPIDS projects.
 
