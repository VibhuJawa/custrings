# cuStrings/nvStrings 0.7.0 (TBD)

Version jump from 0.3->0.7 is to align with other RAPIDS projects.

## New Features

- PR #281 Added get_info method to show data about strings
- PR #273 Added tokens_counts method to nvtext
- PR #265 Added is_empty method
- PR #260 Support for format-specified date-time to/from string conversion
- PR #195 Added IPC python bindings
- PR #204 Added stol/ltos and stod/dtos number converters
- PR #194 Added method to create strings from array of floats
- PR #193 Added IPC transfer methods to C++ interface
- PR #188 Rename rave to nvtext and publish in nvstrings package
- PR #180 Added edit-distance to rave module
- PR #176 Added match_strings to nvstrings
- PR #172 Added to/from boolean conversion methods
- PR #171 Added conversion to/from subset of ISO8601 format
- PR #230 Add ngrams function to nvtext module
<<<<<<< HEAD
- PR #285 Add build script for nightly docs
=======
- PR #286 Add local build script to cuStrings
>>>>>>> b231165c

## Improvements

- PR #289 Improve regex perf for OR clauses
- PR #283 Check for empty fillchar in pad methods
- PR #278 Added insert method as alternative to slice_replace insert
- PR #268 Support negative slicing
- PR #264 Allow nvstrings parameter to fillna
- PR #256 Convert device-only custring_view to header-only
- PR #255 Removed unnecessary cudaDeviceSync calls
- PR #237 Removed internal util.h from include dir
- PR #216 Fixed build instructions and removed obsolete doc/build files
- PR #178 Added compute_statistics to C++ interface
- PR #173 Added flake8 checks to for /python files
- PR #167 Added doxygen to NVStrings.h and NVCategory.h
- PR #183 Align version to 0.7
- PR #192 Rework CMakeLists and separate RMM, update conda recipe and setup.py
- PR #181 Update python docstrings to numpydoc style
- PR #196 Include nvtext in python module setup
- PR #221 Create separate conda packages for libnvstrings and nvstrings
- PR #247 Release Python GIl while calling underlying C++ API from python
- PR #240 Initial suite of nvtext function Python unit tests
- PR #275 Add cudatoolkit conda dependency
- PR #291 Use latest release version in update-version CI script
- PR #267 Add a minimal suite of nvstrings and nvcategory pytests

## Bug Fixes

- PR #276 Fixed token_count counting empty string as token
- PR #269 Fixed exception on invalid parameter to edit_distance
- PR #261 Fixed doxygen formatting and updated to 0.7
- PR #248 Fixed docstring for index,rindex,find,rfind
- PR #245 Fixed backref to continue replacing
- PR #234 Added more type-checking to gather method
- PR #226 Added data pre-check to create_from_index
- PR #218 Parameter check corrected for pad methods
- PR #217 Corrected custring.cu method signatures
- PR #213 Fixing README link to Python API docs
- PR #211 Re-ordering 2 methods stops invalid-dev-fn when called from cudf
- PR #207 Fixed handling empty pattern in findall/count
- PR #202 Allow insert on start=stop in replace
- PR #201 Fixed some pad examples in nvstrings.py doc comments
- PR #186 Fixed memory error in booleans to strings method
- PR #235 Fix anaconda upload script for new conda recipe
- PR #239 Fix definitions of upload files for conda packages
- PR #241 Revert split package to individual recipes to avoid run_exports bug
- PR #274 Updated RPATH/RUNPATH setting to accommodate current install location


# cuStrings/nvStrings 0.3.0 (15 Mar 2019)

## New Features

- PR #148 Added fillna method to nvstrings
- PR #105 Added ip2int/int2ip method for converting IPv4 addresses to and from ints
- PR #99 Added nvstrings.itos (int to string) method to nvstrings
- PR #94 Support backreferences in regexes
- PR #81 Added copy to nvstrings
- PR #79 Added add_strings to nvstrings bindings
- PR #67 Adding merge_and_remap
- PR #65 Implement len() for nvstrings
- PR #46 Added htoi (hex to int) to nvstrings
- PR #42 Strip multiple chars
- PR #41 Added from_offsets method
- PR #23 Add [] operator to nvstrings
- PR #9 category merge python interface
- PR #1 Added nvcategory.merge_category
- PR #154 Default to CXX11_ABI=ON

## Improvements

- PR #163 Follow standard RAPIDS README format
- PR #152 Add CHANGELOG.md
- PR #145 Improve handling of whitespace in split
- PR #144 Allow -1 for gather() position values
- PR #141 Allow for null category values
- PR #137 Update gpuCI scripts
- PR #134 gather/and_remap
- PR #130 Add bind_cpointer to nvcategory, add own parameter
- PR #127 Splitup 6k-line source file
- PR #125 Added nullfirst param to sort/order
- PR #124 Split to return column of nulls if all values null
- PR #121 Added nulls param to itos
- PR #110 Rename split, rsplit, extract methods to match expected behavior
- PR #108 Return None for nulls when returning Python lists
- PR #106 Added set_null_bitmask method
- PR #102 Added gather method
- PR #101 Support both single instance, and lists in from_strings
- PR #100 Support empty string '' for na_rep for nvstrings.cat
- PR #92 Use global memory for long regexes
- PR #89 Added remove-unused-keys
- PR #88 Added get_value_bounds
- PR #86 Add gather handle for ndarray
- PR #84 Added accessor for c-pointers
- PR #75 return null-bitmask in create_offsets
- PR #71 Added null_count method
- PR #68 Add byte_count to nvstrings interface
- PR #62 add regex quantifier documentation
- PR #61 add quantifier support for regexes
- PR #60 add support for ndarray, buffer in getitem/gather
- PR #49 nvcategory update keys methods: add, remove, set
- PR #54 throw exception if enumerate is used on nvstrings instance
- PR #39 Rename sublist1 to gather
- PR #12, #13, #14, #136 RMM integration
- PR #2 Refactored Reclass

## Bug Fixes

- PR #151 Update conda build script to handle build changes
- PR #150 split-ws var init corrected
- PR #140 Fix null placement in from_strings
- PR #133 Corrected parameter types
- PR #126 Fixed memory leak
- PR #123 Fixed sort predicates for nulls
- PR #116 Consistent split nulls
- PR #91 Caller allocs for to_host
- PR #87 Gather throws exception if args out of range
- PR #85 Fix join with null-string issue
- PR #43 cat values are ints
- PR #38 Catbitmask
- PR #37 use iterator instead of at() in regex eval
- PR #31 Change NVCategory values type from unsigned to signed int32
- PR #11 handle unescaped end-brace edge-case
- PR #157 Fix Python not being found by CMake<|MERGE_RESOLUTION|>--- conflicted
+++ resolved
@@ -18,11 +18,9 @@
 - PR #172 Added to/from boolean conversion methods
 - PR #171 Added conversion to/from subset of ISO8601 format
 - PR #230 Add ngrams function to nvtext module
-<<<<<<< HEAD
 - PR #285 Add build script for nightly docs
-=======
 - PR #286 Add local build script to cuStrings
->>>>>>> b231165c
+
 
 ## Improvements
 
