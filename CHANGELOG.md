# cuStrings/nvStrings 0.8.0 (TBD)

## New Features

- PR #298 Added ngrams method to NVText
- PR #299 Added gather method for booleans array
- PR #304 Updated nvtext.ngrams to call C++ function
- PR #325 Add test skipping functionality to build.sh
- PR #327 Allow numeric keys in nvcategory

## Improvements

- PR #316 Add .0 to integer output when using ftos/dtos
- PR #315 Support NaN, Inf strings in stof and stod
- PR #313 Increased regex instruction threshold for stack to 1024
- PR #302 Add junit test output for py.test
- PR #331 Use stack-size ranges for different regex instruction counts

## Bug Fixes

- PR #314 Fixed calculation error in ip2int
- PR #306 Set main label always for libnvstrings
- PR #307 Update conda dependencies
- PR #326 Update python doc version
<<<<<<< HEAD
- PR #335 to_host no longer overwrites input pointers for null strings
=======
- PR #329 Fixed documentation errors in source code
>>>>>>> b173d7ec
- PR #334 Regex stack-size logic moved to host code


# cuStrings/nvStrings 0.7.0 (10 May 2019)

Version jump from 0.3->0.7 is to align with other RAPIDS projects.

## New Features

- PR #295 Added nvtext.tokenize
- PR #281 Added get_info method to show data about strings
- PR #273 Added tokens_counts method to nvtext
- PR #265 Added is_empty method
- PR #260 Support for format-specified date-time to/from string conversion
- PR #195 Added IPC python bindings
- PR #204 Added stol/ltos and stod/dtos number converters
- PR #194 Added method to create strings from array of floats
- PR #193 Added IPC transfer methods to C++ interface
- PR #188 Rename rave to nvtext and publish in nvstrings package
- PR #180 Added edit-distance to rave module
- PR #176 Added match_strings to nvstrings
- PR #172 Added to/from boolean conversion methods
- PR #171 Added conversion to/from subset of ISO8601 format
- PR #230 Add ngrams function to nvtext module
- PR #285 Add build script for nightly docs
- PR #286 Add local build script to cuStrings


## Improvements

- PR #289 Improve regex perf for OR clauses
- PR #283 Check for empty fillchar in pad methods
- PR #278 Added insert method as alternative to slice_replace insert
- PR #268 Support negative slicing
- PR #264 Allow nvstrings parameter to fillna
- PR #256 Convert device-only custring_view to header-only
- PR #255 Removed unnecessary cudaDeviceSync calls
- PR #237 Removed internal util.h from include dir
- PR #216 Fixed build instructions and removed obsolete doc/build files
- PR #178 Added compute_statistics to C++ interface
- PR #173 Added flake8 checks to for /python files
- PR #167 Added doxygen to NVStrings.h and NVCategory.h
- PR #183 Align version to 0.7
- PR #192 Rework CMakeLists and separate RMM, update conda recipe and setup.py
- PR #181 Update python docstrings to numpydoc style
- PR #196 Include nvtext in python module setup
- PR #221 Create separate conda packages for libnvstrings and nvstrings
- PR #247 Release Python GIl while calling underlying C++ API from python
- PR #240 Initial suite of nvtext function Python unit tests
- PR #275 Add cudatoolkit conda dependency
- PR #291 Use latest release version in update-version CI script
- PR #267 Add a minimal suite of nvstrings and nvcategory pytests

## Bug Fixes

- PR #276 Fixed token_count counting empty string as token
- PR #269 Fixed exception on invalid parameter to edit_distance
- PR #261 Fixed doxygen formatting and updated to 0.7
- PR #248 Fixed docstring for index,rindex,find,rfind
- PR #245 Fixed backref to continue replacing
- PR #234 Added more type-checking to gather method
- PR #226 Added data pre-check to create_from_index
- PR #218 Parameter check corrected for pad methods
- PR #217 Corrected custring.cu method signatures
- PR #213 Fixing README link to Python API docs
- PR #211 Re-ordering 2 methods stops invalid-dev-fn when called from cudf
- PR #207 Fixed handling empty pattern in findall/count
- PR #202 Allow insert on start=stop in replace
- PR #201 Fixed some pad examples in nvstrings.py doc comments
- PR #186 Fixed memory error in booleans to strings method
- PR #235 Fix anaconda upload script for new conda recipe
- PR #239 Fix definitions of upload files for conda packages
- PR #241 Revert split package to individual recipes to avoid run_exports bug
- PR #274 Updated RPATH/RUNPATH setting to accommodate current install location


# cuStrings/nvStrings 0.3.0 (15 Mar 2019)

## New Features

- PR #148 Added fillna method to nvstrings
- PR #105 Added ip2int/int2ip method for converting IPv4 addresses to and from ints
- PR #99 Added nvstrings.itos (int to string) method to nvstrings
- PR #94 Support backreferences in regexes
- PR #81 Added copy to nvstrings
- PR #79 Added add_strings to nvstrings bindings
- PR #67 Adding merge_and_remap
- PR #65 Implement len() for nvstrings
- PR #46 Added htoi (hex to int) to nvstrings
- PR #42 Strip multiple chars
- PR #41 Added from_offsets method
- PR #23 Add [] operator to nvstrings
- PR #9 category merge python interface
- PR #1 Added nvcategory.merge_category
- PR #154 Default to CXX11_ABI=ON

## Improvements

- PR #163 Follow standard RAPIDS README format
- PR #152 Add CHANGELOG.md
- PR #145 Improve handling of whitespace in split
- PR #144 Allow -1 for gather() position values
- PR #141 Allow for null category values
- PR #137 Update gpuCI scripts
- PR #134 gather/and_remap
- PR #130 Add bind_cpointer to nvcategory, add own parameter
- PR #127 Splitup 6k-line source file
- PR #125 Added nullfirst param to sort/order
- PR #124 Split to return column of nulls if all values null
- PR #121 Added nulls param to itos
- PR #110 Rename split, rsplit, extract methods to match expected behavior
- PR #108 Return None for nulls when returning Python lists
- PR #106 Added set_null_bitmask method
- PR #102 Added gather method
- PR #101 Support both single instance, and lists in from_strings
- PR #100 Support empty string '' for na_rep for nvstrings.cat
- PR #92 Use global memory for long regexes
- PR #89 Added remove-unused-keys
- PR #88 Added get_value_bounds
- PR #86 Add gather handle for ndarray
- PR #84 Added accessor for c-pointers
- PR #75 return null-bitmask in create_offsets
- PR #71 Added null_count method
- PR #68 Add byte_count to nvstrings interface
- PR #62 add regex quantifier documentation
- PR #61 add quantifier support for regexes
- PR #60 add support for ndarray, buffer in getitem/gather
- PR #49 nvcategory update keys methods: add, remove, set
- PR #54 throw exception if enumerate is used on nvstrings instance
- PR #39 Rename sublist1 to gather
- PR #12, #13, #14, #136 RMM integration
- PR #2 Refactored Reclass

## Bug Fixes

- PR #151 Update conda build script to handle build changes
- PR #150 split-ws var init corrected
- PR #140 Fix null placement in from_strings
- PR #133 Corrected parameter types
- PR #126 Fixed memory leak
- PR #123 Fixed sort predicates for nulls
- PR #116 Consistent split nulls
- PR #91 Caller allocs for to_host
- PR #87 Gather throws exception if args out of range
- PR #85 Fix join with null-string issue
- PR #43 cat values are ints
- PR #38 Catbitmask
- PR #37 use iterator instead of at() in regex eval
- PR #31 Change NVCategory values type from unsigned to signed int32
- PR #11 handle unescaped end-brace edge-case
- PR #157 Fix Python not being found by CMake<|MERGE_RESOLUTION|>--- conflicted
+++ resolved
@@ -22,11 +22,8 @@
 - PR #306 Set main label always for libnvstrings
 - PR #307 Update conda dependencies
 - PR #326 Update python doc version
-<<<<<<< HEAD
 - PR #335 to_host no longer overwrites input pointers for null strings
-=======
 - PR #329 Fixed documentation errors in source code
->>>>>>> b173d7ec
 - PR #334 Regex stack-size logic moved to host code
 
 
