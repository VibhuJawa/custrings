import os

from setuptools import setup
from pip_correction import convert_to_manylinux
from cmake_setuptools import CMakeExtension, CMakeBuildExt

install_requires = []

cuda_version = ''.join(os.environ.get('CUDA_VERSION', 'unknown')
                         .split('.')[:2])
name = 'nvstrings-cuda{}'.format(cuda_version)
version = os.environ.get('GIT_DESCRIBE_TAG', '0.0.0.dev0').lstrip('v')
<<<<<<< HEAD
setup(
    name=name,
    description='CUDA strings Python bindings',
    url='https://github.com/rapidsai/custrings',
    version=version,
    classifiers=[
        "Intended Audience :: Developers",
        "Programming Language :: Python",
        "Programming Language :: Python :: 3.6",
        "Programming Language :: Python :: 3.7"
    ],
    py_modules=['nvstrings', 'nvcategory', 'nvtext'],
    author='NVIDIA Corporation',
    license="Apache",
    install_requires=install_requires,
    ext_modules=[
        CMakeExtension('pyniNVStrings', 'cpp'),
        CMakeExtension('pyniNVCategory', 'cpp'),
        CMakeExtension('pyniNVText', 'cpp')
    ],
    cmdclass={'build_ext': CMakeBuildExt},
    zip_safe=False
)
=======
setup(name=name,
      description='CUDA strings Python bindings',
      version=version,
      py_modules=['nvstrings', 'nvcategory', 'nvtext'],
      url='https://github.com/rapidsai/custrings',
      author='NVIDIA Corporation',
      license=license_text,
      install_requires=install_requires,
      ext_modules=[CMakeExtension('NVStrings', '../cpp'),
                   CMakeExtension('pyniNVStrings', '../cpp'),
                   CMakeExtension('NVCategory', '../cpp'),
                   CMakeExtension('pyniNVCategory', '../cpp'),
                   CMakeExtension('NVText', '../cpp'),
                   CMakeExtension('pyniNVText', '../cpp')],
      cmdclass={'build_ext': CMakeBuildExt},
      headers=['../cpp/include/NVStrings.h',
               '../cpp/include/NVCategory.h',
               '../cpp/include/NVText.h'],
      zip_safe=False
      )
>>>>>>> 37ac7203

convert_to_manylinux(name, version)<|MERGE_RESOLUTION|>--- conflicted
+++ resolved
@@ -10,7 +10,7 @@
                          .split('.')[:2])
 name = 'nvstrings-cuda{}'.format(cuda_version)
 version = os.environ.get('GIT_DESCRIBE_TAG', '0.0.0.dev0').lstrip('v')
-<<<<<<< HEAD
+
 setup(
     name=name,
     description='CUDA strings Python bindings',
@@ -34,27 +34,5 @@
     cmdclass={'build_ext': CMakeBuildExt},
     zip_safe=False
 )
-=======
-setup(name=name,
-      description='CUDA strings Python bindings',
-      version=version,
-      py_modules=['nvstrings', 'nvcategory', 'nvtext'],
-      url='https://github.com/rapidsai/custrings',
-      author='NVIDIA Corporation',
-      license=license_text,
-      install_requires=install_requires,
-      ext_modules=[CMakeExtension('NVStrings', '../cpp'),
-                   CMakeExtension('pyniNVStrings', '../cpp'),
-                   CMakeExtension('NVCategory', '../cpp'),
-                   CMakeExtension('pyniNVCategory', '../cpp'),
-                   CMakeExtension('NVText', '../cpp'),
-                   CMakeExtension('pyniNVText', '../cpp')],
-      cmdclass={'build_ext': CMakeBuildExt},
-      headers=['../cpp/include/NVStrings.h',
-               '../cpp/include/NVCategory.h',
-               '../cpp/include/NVText.h'],
-      zip_safe=False
-      )
->>>>>>> 37ac7203
 
 convert_to_manylinux(name, version)